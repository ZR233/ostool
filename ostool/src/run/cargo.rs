--- conflicted
+++ resolved
@@ -101,13 +101,8 @@
             ctx.shell_run_cmd(cmd)?;
         }
 
-<<<<<<< HEAD
         let mut features = config.features.self_features.clone();
         if let Some(log_level) = &self.log_level_feature(ctx, &config) {
-=======
-        let mut features = config.features.clone();
-        if let Some(log_level) = &self.log_level_feature(ctx, config) {
->>>>>>> 33696cba
             features.push(log_level.to_string());
         }
         
