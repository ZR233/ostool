<<<<<<< HEAD
use std::{
    collections::HashMap,
    path::{Path, PathBuf},
    process::Command,
};
=======
use std::path::PathBuf;
>>>>>>> 33696cba

use anyhow::anyhow;
use cargo_metadata::Metadata;
use colored::Colorize;
use cursive::{Cursive, CursiveExt, event::Key};
use jkconfig::{
    data::app_data::{AppData, default_schema_by_init},
    ui::{components::menu::menu_view, handle_back, handle_quit, handle_save},
};

use object::{Architecture, Object};
use tokio::fs;

use crate::{build::config::BuildConfig, utils::prepare_config};

#[derive(Default, Clone)]
pub struct AppContext {
    pub workspace_folder: PathBuf,
    pub manifest_dir: PathBuf,
    pub debug: bool,
    pub elf_path: Option<PathBuf>,
    pub bin_path: Option<PathBuf>,
    pub arch: Option<Architecture>,
    pub build_config: Option<BuildConfig>,
    pub build_config_path: Option<PathBuf>,
}

impl AppContext {
    pub fn shell_run_cmd(&self, cmd: &str) -> anyhow::Result<()> {
        let mut command = self.command("sh");
        command.arg("-c");
        command.arg(cmd);

        if let Some(elf) = &self.elf_path {
            command.env("KERNEL_ELF", elf.display().to_string());
        }

        command.run()?;

        Ok(())
    }

<<<<<<< HEAD
    // Helper function to launch jkconfig UI
    pub fn launch_jkconfig_ui(config_path: &Path, schema_path: &Path) -> anyhow::Result<bool> {
        // 创建AppData实例
        let mut app_data = AppData::new(Some(config_path), Some(schema_path))?;

        // 设置features_callback以获取本地仓库的features
        app_data.features_callback = Some(std::sync::Arc::new(|| {
            let mut features = Vec::new();

            // 尝试从当前目录获取cargo项目的features，类似metadata方法的实现
            if let Ok(metadata) = cargo_metadata::MetadataCommand::new().no_deps().exec() {
                // 获取workspace根目录
                let workspace_root = metadata.workspace_root.clone();

                // 查找当前仓库的包（manifest_path与workspace根目录匹配的包）
                if let Some(current_package) = metadata
                    .packages
                    .iter()
                    .find(|p| p.manifest_path.starts_with(&workspace_root))
                {
                    // 添加当前仓库包的所有features
                    info!("Current package: {}", current_package.name);
                    info!(
                        "features: {:?}",
                        current_package.features.keys().collect::<Vec<_>>()
                    );
                    info!(
                        "dependencies: {:?}",
                        current_package
                            .dependencies
                            .iter()
                            .map(|d| d.name.clone())
                            .collect::<Vec<_>>()
                    );
                    for (feature_name, _) in &current_package.features {
                        features.push(feature_name.clone());
                    }
                }
            } else {
                // 如果无法获取metadata，添加一些默认features
                features.push("default".to_string());
                info!("Failed to get cargo metadata. Adding default features.");
            }

            features
        }));

        // 设置depend_features_callback以获取依赖项及其features
        app_data.depend_features_callback = Some(std::sync::Arc::new(|| {
            let mut depend_features = HashMap::new();

            // 尝试从当前目录获取cargo项目的依赖项及其features
            if let Ok(metadata) = cargo_metadata::MetadataCommand::new().exec() {
                // 获取workspace根目录
                let workspace_root = metadata.workspace_root.clone();
                // 查找当前仓库的包（manifest_path与workspace根目录匹配的包）
                if let Some(current_package) = metadata
                    .packages
                    .iter()
                    .find(|p| p.manifest_path.starts_with(&workspace_root))
                {
                    // 获取所有依赖项及其features
                    info!("Current package: {}", current_package.name);
                    info!(
                        "dependencies: {:?}",
                        current_package
                            .dependencies
                            .iter()
                            .map(|d| d.name.clone())
                            .collect::<Vec<_>>()
                    );

                    // 遍历所有依赖项
                    for dependency in &current_package.dependencies {
                        let dep_name = dependency.name.clone();
                        let mut dep_features = Vec::new();

                        // 查找依赖包的features（需要在所有包中查找）
                        if let Some(dep_package) =
                            metadata.packages.iter().find(|p| p.name == dep_name)
                        {
                            info!("Dependency package: {}", dep_package.name);
                            info!(
                                "Dependency features: {:?}",
                                dep_package.features.keys().collect::<Vec<_>>()
                            );

                            // 添加依赖包的所有features
                            for (feature_name, _) in &dep_package.features {
                                dep_features.push(feature_name.clone());
                            }
                        }

                        // 如果没有找到依赖包的详细信息，添加一些默认features
                        if dep_features.is_empty() {
                            dep_features.push("default".to_string());
                        }

                        depend_features.insert(dep_name, dep_features);
                    }
                }
            } else {
                // 如果无法获取metadata，添加一些默认依赖项
                depend_features.insert(
                    "default-dependency".to_string(),
                    vec!["default".to_string()],
                );
                info!("Failed to get cargo metadata. Adding default dependency.");
            }

            depend_features
        }));

        let title = app_data.root.title.clone();
        let fields = app_data.root.menu().fields();

        // 添加调试日志
        info!(
            "depend_features_callback is set: {}",
            app_data.depend_features_callback.is_some()
        );
        info!(
            "features_callback is set: {}",
            app_data.features_callback.is_some()
        );

        cursive::logger::init();
        cursive::logger::set_internal_filter_level(log::LevelFilter::Info);

        // 创建Cursive应用
        let mut siv = Cursive::default();
        // 设置AppData为user_data
        siv.set_user_data(app_data);

        // 添加全局键盘事件处理
        siv.add_global_callback('q', handle_quit);
        siv.add_global_callback('Q', handle_quit);
        siv.add_global_callback('s', handle_save);
        siv.add_global_callback('S', handle_save);
        siv.add_global_callback(Key::Esc, handle_back);
        siv.add_global_callback('~', cursive::Cursive::toggle_debug_console);
        // 初始菜单路径为空
        siv.add_fullscreen_layer(menu_view(&title, "", fields));
        // 运行应用
        siv.run();

        println!("Exiting jkconfig...");
        let mut app = siv.take_user_data::<AppData>().unwrap();
        println!("Data: \n{:#?}", app.root);
        app.on_exit()?;

        Ok(true)
    }

    pub fn command(&self, program: &str) -> Command {
        let mut command = Command::new(program);
        command.current_dir(&self.workdir);
        command
=======
    pub fn command(&self, program: &str) -> crate::utils::Command {
        let this = self.clone();
        crate::utils::Command::new(program, &self.manifest_dir, move |s| {
            this.value_replace_with_var(s)
        })
>>>>>>> 33696cba
    }

    pub fn metadata(&self) -> anyhow::Result<Metadata> {
        let res = cargo_metadata::MetadataCommand::new()
            .current_dir(&self.manifest_dir)
            .no_deps()
            .exec()?;
        Ok(res)
    }

    pub async fn set_elf_path(&mut self, path: PathBuf) {
        self.elf_path = Some(path.clone());
        let binary_data = match fs::read(path).await {
            Ok(data) => data,
            Err(e) => {
                println!("Failed to read ELF file: {e}");
                return;
            }
        };
        let file = match object::File::parse(binary_data.as_slice()) {
            Ok(f) => f,
            Err(e) => {
                println!("Failed to parse ELF file: {e}");
                return;
            }
        };
        self.arch = Some(file.architecture())
    }

    pub fn objcopy_output_bin(&mut self) -> anyhow::Result<PathBuf> {
        if self.bin_path.is_some() {
            debug!("BIN file already exists: {:?}", self.bin_path);
            return Ok(self.bin_path.as_ref().unwrap().clone());
        }

        let elf_path = self
            .elf_path
            .as_ref()
            .ok_or(anyhow!("elf not exist"))?
            .canonicalize()?;

        // 去掉原文件的扩展名后添加 .bin
        let bin_path = elf_path.with_file_name(
            elf_path
                .file_stem()
                .ok_or(anyhow!("Invalid file path"))?
                .to_string_lossy()
                .to_string()
                + ".bin",
        );
        println!(
            "{}",
            format!(
                "Converting ELF to BIN format...\r\n  elf: {}\r\n  bin: {}",
                elf_path.display(),
                bin_path.display()
            )
            .bold()
            .purple()
        );

        let mut objcopy = self.command("rust-objcopy");

        if !self.debug {
            objcopy.arg("--strip-all");
        }

        objcopy
            .arg("-O")
            .arg("binary")
            .arg(&elf_path)
            .arg(&bin_path);

        objcopy.run()?;
        self.bin_path = Some(bin_path.clone());

        Ok(bin_path)
    }

    // pub fn objcopy_output_bin(&mut self) -> anyhow::Result<PathBuf> {
    //     let elf_path = self.elf_path.as_ref().ok_or(anyhow!("elf not exist"))?;
    //     let bin_path = elf_path.with_extension("bin");
    //     println!(
    //         "{}",
    //         format!(
    //             "Converting ELF to BIN format...\r\n  elf: {}\r\n  bin: {}",
    //             elf_path.display(),
    //             bin_path.display()
    //         )
    //         .bold()
    //         .purple()
    //     );

    //     // Read ELF file
    //     let binary_data =
    //         std::fs::read(elf_path).map_err(|e| anyhow!("Failed to read ELF file: {}", e))?;

    //     // Parse ELF file
    //     let obj_file = object::File::parse(binary_data.as_slice())
    //         .map_err(|e| anyhow!("Failed to parse ELF file: {}", e))?;

    //     // Extract loadable segments and write to binary file
    //     let mut binary_output = Vec::new();
    //     let mut min_addr = u64::MAX;
    //     let mut max_addr = 0u64;

    //     // First pass: find memory range
    //     for segment in obj_file.segments() {
    //         // Only include loadable segments
    //         if segment.size() > 0 {
    //             let addr = segment.address();
    //             min_addr = min_addr.min(addr);
    //             max_addr = max_addr.max(addr + segment.size());
    //         }
    //     }

    //     if min_addr == u64::MAX {
    //         return Err(anyhow!("No loadable segments found in ELF file"));
    //     }

    //     // Allocate buffer for binary output
    //     let total_size = (max_addr - min_addr) as usize;
    //     binary_output.resize(total_size, 0u8);

    //     // Second pass: copy segment data
    //     for segment in obj_file.segments() {
    //         if let Ok(data) = segment.data()
    //             && !data.is_empty()
    //         {
    //             let addr = segment.address();
    //             let offset = (addr - min_addr) as usize;
    //             if offset + data.len() <= binary_output.len() {
    //                 binary_output[offset..offset + data.len()].copy_from_slice(data);
    //             }
    //         }
    //     }

    //     // Write binary file
    //     std::fs::write(&bin_path, binary_output)
    //         .map_err(|e| anyhow!("Failed to write binary file: {}", e))?;

    //     self.bin_path = Some(bin_path.clone());
    //     Ok(bin_path)
    // }

    pub async fn perpare_build_config(
        &mut self,
        config_path: Option<PathBuf>,
    ) -> anyhow::Result<BuildConfig> {
        // Try to get configuration content, launch UI interface if failed
        match prepare_config::<BuildConfig>(self, config_path, ".build.toml").await {
            Ok(content) => {
                // Try to parse configuration, launch UI interface if parsing failed
                match toml::from_str::<BuildConfig>(&content) {
                    Ok(config) => {
                        println!("Build configuration: {:?}", config);
                        self.build_config = Some(config.clone());
                        Ok(config)
                    }
                    Err(e) => {
                        println!("Configuration file parsing failed: {}", e);
                        self.launch_config_ui_and_get_config().await
                    }
                }
            }
            Err(e) => {
                println!("Failed to read configuration file: {}", e);
                self.launch_config_ui_and_get_config().await
            }
        }
    }

    /// Launch configuration UI interface and get configuration
    async fn launch_config_ui_and_get_config(&mut self) -> anyhow::Result<BuildConfig> {
        println!("Launching UI interface for configuration editing...");
        // Get configuration file path
        let config_path = match &self.build_config_path {
            Some(path) => path.clone(),
            None => self.workdir.join(".build.toml"),
        };

        // Ensure the configuration file exists
        if !config_path.exists() {
            println!(
                "Configuration file does not exist, creating new file: {}",
                config_path.display()
            );
            tokio::fs::write(&config_path, "").await?;
        }

        // Generate schema path
        let schema_path = default_schema_by_init(&config_path);

        // Create empty config file if it doesn't exist
        if !config_path.exists() {
            println!(
                "Creating empty configuration file: {}",
                config_path.display()
            );
            std::fs::write(&config_path, "")?;
        }

        // Directly run jkconfig as a standalone binary if available
        println!("Starting configuration UI interface...");

        // Try to run jkconfig in different ways
        let ui_success = Self::launch_jkconfig_ui(&config_path, &schema_path)?;

        // Print success message based on UI launch status
        if ui_success {
            println!("UI interface launched successfully");
        } else {
            println!("Warning: Failed to config jkconfig UI");
            println!("Will attempt to continue with existing configuration");
        }

        // Re-read and parse the configuration
        let config_content = tokio::fs::read_to_string(&config_path)
            .await
            .map_err(|e| anyhow!("Failed to read configuration file after UI editing: {}", e))?;

        let config: BuildConfig = toml::from_str(&config_content)
            .map_err(|e| anyhow!("Failed to parse configuration file after UI editing: {}", e))?;

        println!("Configuration has been updated from UI editor");
        self.build_config = Some(config.clone());
        Ok(config)
    }

    pub fn is_cargo_build(&self) -> bool {
        match &self.build_config {
            Some(cfg) => matches!(cfg.system, crate::build::config::BuildSystem::Cargo(_)),
            None => false,
        }
    }

    pub fn value_replace_with_var<S>(&self, value: S) -> String
    where
        S: AsRef<std::ffi::OsStr>,
    {
        let raw = value.as_ref().to_string_lossy();
        raw.replace(
            "${workspaceFolder}",
            format!("{}", self.workspace_folder.display()).as_ref(),
        )
    }
}<|MERGE_RESOLUTION|>--- conflicted
+++ resolved
@@ -1,12 +1,8 @@
-<<<<<<< HEAD
 use std::{
     collections::HashMap,
     path::{Path, PathBuf},
     process::Command,
 };
-=======
-use std::path::PathBuf;
->>>>>>> 33696cba
 
 use anyhow::anyhow;
 use cargo_metadata::Metadata;
@@ -49,7 +45,6 @@
         Ok(())
     }
 
-<<<<<<< HEAD
     // Helper function to launch jkconfig UI
     pub fn launch_jkconfig_ui(config_path: &Path, schema_path: &Path) -> anyhow::Result<bool> {
         // 创建AppData实例
@@ -204,17 +199,11 @@
         Ok(true)
     }
 
-    pub fn command(&self, program: &str) -> Command {
-        let mut command = Command::new(program);
-        command.current_dir(&self.workdir);
-        command
-=======
     pub fn command(&self, program: &str) -> crate::utils::Command {
         let this = self.clone();
         crate::utils::Command::new(program, &self.manifest_dir, move |s| {
             this.value_replace_with_var(s)
         })
->>>>>>> 33696cba
     }
 
     pub fn metadata(&self) -> anyhow::Result<Metadata> {
